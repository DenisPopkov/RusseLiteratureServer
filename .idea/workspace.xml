--- conflicted
+++ resolved
@@ -4,10 +4,6 @@
     <option name="autoReloadType" value="ALL" />
   </component>
   <component name="ChangeListManager">
-<<<<<<< HEAD
-    <list default="true" id="4da29625-0ac0-42b6-8466-ebec231f1e9f" name="Changes" comment="refactor: tests">
-      <change beforePath="$PROJECT_DIR$/.idea/dataSources/af1bbccc-4453-413e-a177-be0795937623.xml" beforeDir="false" afterPath="$PROJECT_DIR$/.idea/dataSources/af1bbccc-4453-413e-a177-be0795937623.xml" afterDir="false" />
-=======
     <list default="true" id="4da29625-0ac0-42b6-8466-ebec231f1e9f" name="Changes" comment="update: gitignore">
       <change afterPath="$PROJECT_DIR$/.idea/.gitignore" afterDir="false" />
       <change afterPath="$PROJECT_DIR$/.idea/RusseLiteratureServer.iml" afterDir="false" />
@@ -15,7 +11,6 @@
       <change beforePath="$PROJECT_DIR$/.idea/vcs.xml" beforeDir="false" afterPath="$PROJECT_DIR$/.idea/vcs.xml" afterDir="false" />
       <change beforePath="$PROJECT_DIR$/go.mod" beforeDir="false" afterPath="$PROJECT_DIR$/go.mod" afterDir="false" />
       <change beforePath="$PROJECT_DIR$/internal/config/config.go" beforeDir="false" afterPath="$PROJECT_DIR$/internal/config/config.go" afterDir="false" />
->>>>>>> 9b9d2875
     </list>
     <option name="SHOW_DIALOG" value="false" />
     <option name="HIGHLIGHT_CONFLICTS" value="true" />
@@ -37,11 +32,7 @@
       </map>
     </option>
     <option name="RECENT_GIT_ROOT_PATH" value="$PROJECT_DIR$" />
-<<<<<<< HEAD
-    <option name="ROOT_SYNC" value="DONT_SYNC" />
-=======
     <option name="ROOT_SYNC" value="SYNC" />
->>>>>>> 9b9d2875
   </component>
   <component name="GoLibraries">
     <option name="urls">
@@ -63,7 +54,6 @@
     <option name="hideEmptyMiddlePackages" value="true" />
     <option name="showLibraryContents" value="true" />
   </component>
-<<<<<<< HEAD
   <component name="PropertiesComponent">{
   &quot;keyToString&quot;: {
     &quot;DefaultGoTemplateProperty&quot;: &quot;Go File&quot;,
@@ -92,25 +82,6 @@
     &quot;node.js.selected.package.eslint&quot;: &quot;(autodetect)&quot;,
     &quot;nodejs_package_manager_path&quot;: &quot;npm&quot;,
     &quot;settings.editor.selected.configurable&quot;: &quot;go.vgo&quot;
-=======
-  <component name="PropertiesComponent"><![CDATA[{
-  "keyToString": {
-    "DefaultGoTemplateProperty": "Go File",
-    "Go Build.go build sso/cmd/sso.executor": "Run",
-    "RunOnceActivity.OpenProjectViewOnStart": "true",
-    "RunOnceActivity.ShowReadmeOnStart": "true",
-    "RunOnceActivity.go.formatter.settings.were.checked": "true",
-    "RunOnceActivity.go.migrated.go.modules.settings": "true",
-    "RunOnceActivity.go.modules.automatic.dependencies.download": "true",
-    "RunOnceActivity.go.modules.go.list.on.any.changes.was.set": "true",
-    "git-widget-placeholder": "Merging main",
-    "go.import.settings.migrated": "true",
-    "last_opened_file_path": "/Users/denispopkov/GolandProjects/sso",
-    "node.js.detected.package.eslint": "true",
-    "node.js.selected.package.eslint": "(autodetect)",
-    "nodejs_package_manager_path": "npm",
-    "settings.editor.selected.configurable": "goland.project.structure"
->>>>>>> 9b9d2875
   }
 }</component>
   <component name="RecentsManager">
@@ -125,12 +96,9 @@
     <configuration default="true" type="GoApplicationRunConfiguration" factoryName="Go Application">
       <module name="sso" />
       <working_directory value="$PROJECT_DIR$" />
-<<<<<<< HEAD
       <kind value="FILE" />
-=======
       <kind value="PACKAGE" />
       <package value="sso" />
->>>>>>> 9b9d2875
       <directory value="$PROJECT_DIR$" />
       <filePath value="$PROJECT_DIR$" />
       <method v="2" />
@@ -186,21 +154,6 @@
     <configuration default="true" type="GoTestRunConfiguration" factoryName="Go Test">
       <module name="sso" />
       <working_directory value="$PROJECT_DIR$" />
-      <kind value="DIRECTORY" />
-<<<<<<< HEAD
-      <directory value="$PROJECT_DIR$" />
-      <filePath value="$PROJECT_DIR$" />
-      <framework value="gotest" />
-      <method v="2" />
-    </configuration>
-    <configuration name="go test sso/tests" type="GoTestRunConfiguration" factoryName="Go Test" temporary="true" nameIsGenerated="true">
-      <module name="sso" />
-      <working_directory value="$PROJECT_DIR$/tests" />
-      <root_directory value="$PROJECT_DIR$" />
-      <kind value="PACKAGE" />
-      <package value="sso/tests" />
-=======
->>>>>>> 9b9d2875
       <directory value="$PROJECT_DIR$" />
       <filePath value="$PROJECT_DIR$" />
       <framework value="gotest" />
@@ -243,7 +196,6 @@
     <MESSAGE value="fix: module proto name" />
     <MESSAGE value="add: task" />
     <MESSAGE value="fix: package name" />
-<<<<<<< HEAD
     <MESSAGE value="add: multicolor logger" />
     <MESSAGE value="refactor: config" />
     <MESSAGE value="remove: unused logger code" />
@@ -261,10 +213,6 @@
     <MESSAGE value="add: tests" />
     <MESSAGE value="refactor: tests" />
     <option name="LAST_COMMIT_MESSAGE" value="refactor: tests" />
-=======
-    <MESSAGE value="update: gitignore" />
-    <option name="LAST_COMMIT_MESSAGE" value="update: gitignore" />
->>>>>>> 9b9d2875
   </component>
   <component name="VgoProject">
     <settings-migrated>true</settings-migrated>
